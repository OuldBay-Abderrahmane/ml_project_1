--- conflicted
+++ resolved
@@ -49,8 +49,6 @@
     w_ridge = np.linalg.solve(A, b)
 
     return w_ridge
-<<<<<<< HEAD
-=======
 
 
 def compute_gradient(y, tx, w):
@@ -107,4 +105,54 @@
         )
 
     return losses, ws
->>>>>>> 87ddbfb2
+
+
+
+def compute_stoch_gradient(y, tx, w):
+    """Compute a stochastic gradient at w from just a few examples n and their corresponding y_n labels.
+
+    Args:
+        y: shape=(N, )
+        tx: shape=(N, 2)
+        w: shape=(2, ). The vector of model parameters.
+
+    Returns:
+        An array of shape (2, ) (same shape as w), containing the stochastic gradient of the loss at w.
+    """
+    return -tx.T.dot(y - tx.dot(w))
+
+def stochastic_gradient_descent(y, tx, initial_w, batch_size, max_iters, gamma):
+    """The Stochastic Gradient Descent algorithm (SGD).
+
+    Args:
+        y: shape=(N, )
+        tx: shape=(N, 2)
+        initial_w: shape=(2, ). The initial guess (or the initialization) for the model parameters
+        batch_size: a scalar denoting the number of data points in a mini-batch used for computing the stochastic gradient
+        max_iters: a scalar denoting the total number of iterations of SGD
+        gamma: a scalar denoting the step size
+
+    Returns:
+        losses: a list of length max_iters containing the loss value (scalar) for each iteration of SGD
+        ws: a list of length max_iters containing the model parameters as numpy arrays of shape (2, ), for each iteration of SGD
+    """
+
+    ws = [initial_w]
+    losses = []
+    w = initial_w
+
+    for n_iter in range(max_iters):
+        for minibatch_y, minibatch_tx in batch_iter(y, tx, batch_size):
+            stochastic_gradient = compute_stoch_gradient(minibatch_y, minibatch_tx, w)
+            w -= gamma * stochastic_gradient
+            loss = compute_loss(minibatch_y, minibatch_tx, w)
+            losses.append(loss)
+
+        ws.append(w)
+
+        print(
+            "SGD iter. {bi}/{ti}: loss={l}, w0={w0}, w1={w1}".format(
+                bi=n_iter, ti=max_iters - 1, l=loss, w0=w[0], w1=w[1]
+            )
+        )
+    return losses, ws